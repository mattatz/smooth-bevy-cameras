--- conflicted
+++ resolved
@@ -2,12 +2,7 @@
     app::prelude::*,
     ecs::{bundle::Bundle, prelude::*},
     math::prelude::*,
-<<<<<<< HEAD
-    render::camera::Projection,
-    transform::components::Transform,
-=======
     transform::components::Transform, prelude::Projection,
->>>>>>> 636e2390
 };
 
 pub struct LookTransformPlugin;
@@ -41,19 +36,7 @@
 
 impl LookTransform {
     pub fn new(eye: Vec3, target: Vec3) -> Self {
-<<<<<<< HEAD
-        Self {
-            eye,
-            target,
-            scale: 0.0,
-        }
-    }
-
-    pub fn new_with_scale(eye: Vec3, target: Vec3, scale: f32) -> Self {
-        Self { eye, target, scale }
-=======
         Self { eye, target, scale: 0.0, }
->>>>>>> 636e2390
     }
 
     pub fn radius(&self) -> f32 {
@@ -127,27 +110,14 @@
 }
 
 fn look_transform_system(
-<<<<<<< HEAD
-    mut cameras: Query<(
-        &LookTransform,
-        &mut Transform,
-        &mut Projection,
-        Option<&mut Smoother>,
-    )>,
-=======
     mut cameras: Query<(&LookTransform, &mut Transform, &mut Projection, Option<&mut Smoother>)>,
->>>>>>> 636e2390
 ) {
     for (look_transform, mut scene_transform, mut projection, smoother) in cameras.iter_mut() {
         match smoother {
             Some(mut s) if s.enabled => {
                 let tr = s.smooth_transform(look_transform);
                 if let Projection::Orthographic(orth) = projection.as_mut() {
-<<<<<<< HEAD
-                    orth.scale = tr.scale;
-=======
                     orth.scale =  tr.scale;
->>>>>>> 636e2390
                 }
                 *scene_transform = tr.into()
             }
