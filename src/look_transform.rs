use bevy::{
<<<<<<< HEAD
    app::prelude::*,
    ecs::{bundle::Bundle, prelude::*},
    math::prelude::*,
    transform::components::Transform, prelude::Projection,
=======
    app::prelude::*, ecs::prelude::*, math::prelude::*, prelude::ReflectDefault, reflect::Reflect,
    transform::components::Transform,
>>>>>>> 7fa07bd1
};

pub struct LookTransformPlugin;

impl Plugin for LookTransformPlugin {
    fn build(&self, app: &mut App) {
        app.add_systems(Update, look_transform_system);
    }
}

#[derive(Bundle, Clone)]
pub struct LookTransformBundle {
    pub transform: LookTransform,
    pub smoother: Smoother,
}

/// An eye and the target it's looking at. As a component, this can be modified in place of bevy's `Transform`, and the two will
/// stay in sync.
#[derive(Component, Debug, PartialEq, Clone, Copy, Reflect)]
#[cfg_attr(feature = "serde", derive(serde::Serialize, serde::Deserialize))]
#[reflect(Component, Default, Debug, PartialEq)]
pub struct LookTransform {
    pub eye: Vec3,
    pub target: Vec3,
<<<<<<< HEAD
    pub scale: f32,
=======
    pub up: Vec3,
>>>>>>> 7fa07bd1
}

impl From<LookTransform> for Transform {
    fn from(t: LookTransform) -> Self {
        eye_look_at_target_transform(t.eye, t.target, t.up)
    }
}

impl Default for LookTransform {
    fn default() -> Self {
        Self {
            eye: Vec3::default(),
            target: Vec3::default(),
            up: Vec3::Y,
        }
    }
}

impl LookTransform {
<<<<<<< HEAD
    pub fn new(eye: Vec3, target: Vec3) -> Self {
        Self { eye, target, scale: 0.0, }
=======
    pub fn new(eye: Vec3, target: Vec3, up: Vec3) -> Self {
        Self { eye, target, up }
>>>>>>> 7fa07bd1
    }

    pub fn radius(&self) -> f32 {
        (self.target - self.eye).length()
    }

    pub fn look_direction(&self) -> Option<Vec3> {
        (self.target - self.eye).try_normalize()
    }
}

fn eye_look_at_target_transform(eye: Vec3, target: Vec3, up: Vec3) -> Transform {
    // If eye and target are very close, we avoid imprecision issues by keeping the look vector a unit vector.
    let look_vector = (target - eye).normalize();
    let look_at = eye + look_vector;

    Transform::from_translation(eye).looking_at(look_at, up)
}

/// Preforms exponential smoothing on a `LookTransform`. Set the `lag_weight` between `0.0` and `1.0`, where higher is smoother.
#[derive(Clone, Component, Copy, Debug, Reflect)]
#[cfg_attr(feature = "serde", derive(serde::Serialize, serde::Deserialize))]
#[reflect(Component, Default, Debug)]
pub struct Smoother {
    lag_weight: f32,
    lerp_tfm: Option<LookTransform>,
    enabled: bool,
}

impl Default for Smoother {
    fn default() -> Self {
        Self {
            lag_weight: 0.9,
            lerp_tfm: Some(LookTransform::default()),
            enabled: true,
        }
    }
}

impl Smoother {
    pub fn new(lag_weight: f32) -> Self {
        Self {
            lag_weight,
            lerp_tfm: None,
            enabled: true,
        }
    }

    pub(crate) fn set_enabled(&mut self, enabled: bool) {
        self.enabled = enabled;
        if self.enabled {
            // To prevent camera jumping from last lerp before disabling to the current position,
            // reset smoother state
            self.reset();
        }
    }

    pub fn set_lag_weight(&mut self, lag_weight: f32) {
        self.lag_weight = lag_weight;
    }

    pub fn smooth_transform(&mut self, new_tfm: &LookTransform) -> LookTransform {
        debug_assert!(0.0 <= self.lag_weight);
        debug_assert!(self.lag_weight < 1.0);

        let old_lerp_tfm = self.lerp_tfm.unwrap_or(*new_tfm);

        let lead_weight = 1.0 - self.lag_weight;
        let lerp_tfm = LookTransform {
            eye: old_lerp_tfm.eye * self.lag_weight + new_tfm.eye * lead_weight,
            target: old_lerp_tfm.target * self.lag_weight + new_tfm.target * lead_weight,
<<<<<<< HEAD
            scale: old_lerp_tfm.scale * self.lag_weight + new_tfm.scale * lead_weight,
=======
            up: new_tfm.up,
>>>>>>> 7fa07bd1
        };

        self.lerp_tfm = Some(lerp_tfm);

        lerp_tfm
    }

    pub fn reset(&mut self) {
        self.lerp_tfm = None;
    }
}

<<<<<<< HEAD
fn look_transform_system(
    mut cameras: Query<(&LookTransform, &mut Transform, &mut Projection, Option<&mut Smoother>)>,
=======
pub fn look_transform_system(
    mut cameras: Query<(&LookTransform, &mut Transform, Option<&mut Smoother>)>,
>>>>>>> 7fa07bd1
) {
    for (look_transform, mut scene_transform, mut projection, smoother) in cameras.iter_mut() {
        match smoother {
            Some(mut s) if s.enabled => {
                let tr = s.smooth_transform(look_transform);
                if let Projection::Orthographic(orth) = projection.as_mut() {
                    orth.scale =  tr.scale;
                }
                *scene_transform = tr.into()
            }
            _ => (),
        };
    }
}<|MERGE_RESOLUTION|>--- conflicted
+++ resolved
@@ -1,13 +1,6 @@
 use bevy::{
-<<<<<<< HEAD
-    app::prelude::*,
-    ecs::{bundle::Bundle, prelude::*},
-    math::prelude::*,
-    transform::components::Transform, prelude::Projection,
-=======
     app::prelude::*, ecs::prelude::*, math::prelude::*, prelude::ReflectDefault, reflect::Reflect,
     transform::components::Transform,
->>>>>>> 7fa07bd1
 };
 
 pub struct LookTransformPlugin;
@@ -32,11 +25,7 @@
 pub struct LookTransform {
     pub eye: Vec3,
     pub target: Vec3,
-<<<<<<< HEAD
-    pub scale: f32,
-=======
     pub up: Vec3,
->>>>>>> 7fa07bd1
 }
 
 impl From<LookTransform> for Transform {
@@ -56,13 +45,8 @@
 }
 
 impl LookTransform {
-<<<<<<< HEAD
-    pub fn new(eye: Vec3, target: Vec3) -> Self {
-        Self { eye, target, scale: 0.0, }
-=======
     pub fn new(eye: Vec3, target: Vec3, up: Vec3) -> Self {
         Self { eye, target, up }
->>>>>>> 7fa07bd1
     }
 
     pub fn radius(&self) -> f32 {
@@ -134,11 +118,7 @@
         let lerp_tfm = LookTransform {
             eye: old_lerp_tfm.eye * self.lag_weight + new_tfm.eye * lead_weight,
             target: old_lerp_tfm.target * self.lag_weight + new_tfm.target * lead_weight,
-<<<<<<< HEAD
-            scale: old_lerp_tfm.scale * self.lag_weight + new_tfm.scale * lead_weight,
-=======
             up: new_tfm.up,
->>>>>>> 7fa07bd1
         };
 
         self.lerp_tfm = Some(lerp_tfm);
@@ -151,22 +131,13 @@
     }
 }
 
-<<<<<<< HEAD
-fn look_transform_system(
-    mut cameras: Query<(&LookTransform, &mut Transform, &mut Projection, Option<&mut Smoother>)>,
-=======
 pub fn look_transform_system(
     mut cameras: Query<(&LookTransform, &mut Transform, Option<&mut Smoother>)>,
->>>>>>> 7fa07bd1
 ) {
-    for (look_transform, mut scene_transform, mut projection, smoother) in cameras.iter_mut() {
+    for (look_transform, mut scene_transform, smoother) in cameras.iter_mut() {
         match smoother {
             Some(mut s) if s.enabled => {
-                let tr = s.smooth_transform(look_transform);
-                if let Projection::Orthographic(orth) = projection.as_mut() {
-                    orth.scale =  tr.scale;
-                }
-                *scene_transform = tr.into()
+                *scene_transform = s.smooth_transform(look_transform).into()
             }
             _ => (),
         };
