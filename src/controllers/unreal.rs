use crate::{LookAngles, LookTransform, LookTransformBundle, Smoother};

use bevy::{
    app::prelude::*,
    ecs::{bundle::Bundle, prelude::*},
    input::{
        mouse::{MouseMotion, MouseWheel},
        prelude::*,
    },
    math::prelude::*,
<<<<<<< HEAD
    prelude::Camera3dBundle,
=======
    time::Time,
>>>>>>> 518038cc
    transform::components::Transform,
};

#[derive(Default)]
pub struct UnrealCameraPlugin {
    pub override_input_system: bool,
}

impl UnrealCameraPlugin {
    pub fn new(override_input_system: bool) -> Self {
        Self {
            override_input_system,
        }
    }
}

impl Plugin for UnrealCameraPlugin {
    fn build(&self, app: &mut App) {
        let app = app
            .add_system(on_controller_enabled_changed.in_base_set(CoreSet::PreUpdate))
            .add_system(control_system)
            .add_event::<ControlEvent>();
        if !self.override_input_system {
            app.add_system(default_input_map);
        }
    }
}

#[derive(Bundle)]
pub struct UnrealCameraBundle {
    controller: UnrealCameraController,
    #[bundle]
    look_transform: LookTransformBundle,
<<<<<<< HEAD
    #[bundle]
    camera: Camera3dBundle,
}

impl UnrealCameraBundle {
    pub fn new(
        controller: UnrealCameraController,
        mut camera: Camera3dBundle,
        eye: Vec3,
        target: Vec3,
    ) -> Self {
        // Make sure the transform is consistent with the controller to start.
        camera.transform = Transform::from_translation(eye).looking_at(target, Vec3::Y);
=======
    transform: Transform,
}

impl UnrealCameraBundle {
    pub fn new(controller: UnrealCameraController, eye: Vec3, target: Vec3, up: Vec3) -> Self {
        // Make sure the transform is consistent with the controller to start.
        let transform = Transform::from_translation(eye).looking_at(target, up);
>>>>>>> 518038cc

        Self {
            controller,
            look_transform: LookTransformBundle {
                transform: LookTransform::new(eye, target, up),
                smoother: Smoother::new(controller.smoothing_weight),
            },
<<<<<<< HEAD
            camera,
=======
            transform,
>>>>>>> 518038cc
        }
    }
}

/// A camera controlled with the mouse in the same way as Unreal Engine's viewport controller.
#[derive(Clone, Component, Copy, Debug)]
#[cfg_attr(feature = "serde", derive(serde::Deserialize, serde::Serialize))]
pub struct UnrealCameraController {
    /// Whether to process input or ignore it
    pub enabled: bool,

    /// How many radians per frame for each rotation axis (yaw, pitch) when rotating with the mouse
    pub rotate_sensitivity: Vec2,

    /// How many units per frame for each direction when translating using Middle or L+R panning
    pub mouse_translate_sensitivity: Vec2,

    /// How many units per frame when translating using scroll wheel
    pub wheel_translate_sensitivity: f32,

    /// How many units per frame when translating using W/S/Q/E
    /// Updated with scroll wheel while dragging with any mouse button
    pub keyboard_mvmt_sensitivity: f32,

    /// Wheel sensitivity for modulating keyboard movement speed
    pub keyboard_mvmt_wheel_sensitivity: f32,

    /// The greater, the slower to follow input
    pub smoothing_weight: f32,
}

impl Default for UnrealCameraController {
    fn default() -> Self {
        Self {
            enabled: true,
            rotate_sensitivity: Vec2::splat(0.2),
            mouse_translate_sensitivity: Vec2::splat(2.0),
            wheel_translate_sensitivity: 50.0,
            keyboard_mvmt_sensitivity: 10.0,
            keyboard_mvmt_wheel_sensitivity: 5.0,
            smoothing_weight: 0.7,
        }
    }
}

pub enum ControlEvent {
    Locomotion(Vec2),
    Rotate(Vec2),
    TranslateEye(Vec2),
}

define_on_controller_enabled_changed!(UnrealCameraController);

pub fn default_input_map(
    mut events: EventWriter<ControlEvent>,
    mut mouse_wheel_reader: EventReader<MouseWheel>,
    mut mouse_motion_events: EventReader<MouseMotion>,
    keyboard: Res<Input<KeyCode>>,
    mouse_buttons: Res<Input<MouseButton>>,
    mut controllers: Query<&mut UnrealCameraController>,
) {
    // Can only control one camera at a time.
    let mut controller = if let Some(controller) = controllers.iter_mut().find(|c| c.enabled) {
        controller
    } else {
        return;
    };
    let UnrealCameraController {
        rotate_sensitivity: mouse_rotate_sensitivity,
        mouse_translate_sensitivity,
        wheel_translate_sensitivity,
        mut keyboard_mvmt_sensitivity,
        keyboard_mvmt_wheel_sensitivity,
        ..
    } = *controller;

    let left_pressed = mouse_buttons.pressed(MouseButton::Left);
    let right_pressed = mouse_buttons.pressed(MouseButton::Right);
    let middle_pressed = mouse_buttons.pressed(MouseButton::Middle);

    let mut cursor_delta = Vec2::ZERO;
    for event in mouse_motion_events.iter() {
        cursor_delta += event.delta;
    }

    let mut wheel_delta = 0.0;
    for event in mouse_wheel_reader.iter() {
        wheel_delta += event.x + event.y;
    }

    let mut panning_dir = Vec2::ZERO;
    let mut translation_dir = Vec2::ZERO; // y is forward/backward axis, x is rotation around Z

    for key in keyboard.get_pressed() {
        match key {
            KeyCode::E => {
                panning_dir.y += 1.0;
            }

            KeyCode::Q => {
                panning_dir.y -= 1.0;
            }

            KeyCode::A => {
                panning_dir.x -= 1.0;
            }

            KeyCode::D => {
                panning_dir.x += 1.0;
            }

            KeyCode::S => {
                translation_dir.y -= 1.0;
            }

            KeyCode::W => {
                translation_dir.y += 1.0;
            }

            _ => {}
        }
    }

    let mut panning = Vec2::ZERO;
    let mut locomotion = Vec2::ZERO;

    // If any of the mouse button are pressed; read additional signals from the keyboard for panning
    // and locomotion along camera view axis
    if left_pressed || middle_pressed || right_pressed {
        panning += keyboard_mvmt_sensitivity * panning_dir;

        if translation_dir.y != 0.0 {
            locomotion.y += keyboard_mvmt_sensitivity * translation_dir.y;
        }

        keyboard_mvmt_sensitivity += keyboard_mvmt_wheel_sensitivity * wheel_delta;
        controller.keyboard_mvmt_sensitivity = keyboard_mvmt_sensitivity.max(0.01);
    }
    // Otherwise, if any scrolling is happening, do locomotion along camera view axis
    else if wheel_delta != 0.0 {
        locomotion.y += wheel_translate_sensitivity * wheel_delta;
    }

    // You can also pan using the mouse only; add those signals to existing panning
    if middle_pressed || (left_pressed && right_pressed) {
        panning += mouse_translate_sensitivity * cursor_delta;
    }

    // When left only is pressed, mouse movements add up to the "unreal locomotion" scheme
    if left_pressed && !middle_pressed && !right_pressed {
        locomotion.x = mouse_rotate_sensitivity.x * cursor_delta.x;
        locomotion.y -= mouse_translate_sensitivity.y * cursor_delta.y;
    }

    if !left_pressed && !middle_pressed && right_pressed {
        events.send(ControlEvent::Rotate(
            mouse_rotate_sensitivity * cursor_delta,
        ));
    }

    if panning.length_squared() > 0.0 {
        events.send(ControlEvent::TranslateEye(panning));
    }

    if locomotion.length_squared() > 0.0 {
        events.send(ControlEvent::Locomotion(locomotion));
    }
}

pub fn control_system(
    time: Res<Time>,
    mut events: EventReader<ControlEvent>,
    mut cameras: Query<(&UnrealCameraController, &mut LookTransform)>,
) {
    // Can only control one camera at a time.
    let mut transform = if let Some((_, transform)) = cameras.iter_mut().find(|c| c.0.enabled) {
        transform
    } else {
        return;
    };

    let look_vector = match transform.look_direction() {
        Some(safe_look_vector) => safe_look_vector,
<<<<<<< HEAD
        None => Default::default(),
=======
        None => return,
>>>>>>> 518038cc
    };
    let mut look_angles = LookAngles::from_vector(look_vector);

    let dt = time.delta_seconds();
    for event in events.iter() {
        match event {
            ControlEvent::Locomotion(delta) => {
                // Translates forward/backward and rotates about the Y axis.
                look_angles.add_yaw(dt * -delta.x);
                transform.eye += dt * delta.y * look_vector;
            }
            ControlEvent::Rotate(delta) => {
                // Rotates with pitch and yaw.
                look_angles.add_yaw(dt * -delta.x);
                look_angles.add_pitch(dt * -delta.y);
            }
            ControlEvent::TranslateEye(delta) => {
                let yaw_rot = Quat::from_axis_angle(Vec3::Y, look_angles.get_yaw());
                let rot_x = yaw_rot * Vec3::X;

                // Translates up/down (Y) and left/right (X).
                transform.eye -= dt * delta.x * rot_x - Vec3::new(0.0, dt * delta.y, 0.0);
            }
        }
    }

    look_angles.assert_not_looking_up();

    transform.target = transform.eye + transform.radius() * look_angles.unit_vector();
}<|MERGE_RESOLUTION|>--- conflicted
+++ resolved
@@ -8,11 +8,7 @@
         prelude::*,
     },
     math::prelude::*,
-<<<<<<< HEAD
-    prelude::Camera3dBundle,
-=======
     time::Time,
->>>>>>> 518038cc
     transform::components::Transform,
 };
 
@@ -46,21 +42,6 @@
     controller: UnrealCameraController,
     #[bundle]
     look_transform: LookTransformBundle,
-<<<<<<< HEAD
-    #[bundle]
-    camera: Camera3dBundle,
-}
-
-impl UnrealCameraBundle {
-    pub fn new(
-        controller: UnrealCameraController,
-        mut camera: Camera3dBundle,
-        eye: Vec3,
-        target: Vec3,
-    ) -> Self {
-        // Make sure the transform is consistent with the controller to start.
-        camera.transform = Transform::from_translation(eye).looking_at(target, Vec3::Y);
-=======
     transform: Transform,
 }
 
@@ -68,7 +49,6 @@
     pub fn new(controller: UnrealCameraController, eye: Vec3, target: Vec3, up: Vec3) -> Self {
         // Make sure the transform is consistent with the controller to start.
         let transform = Transform::from_translation(eye).looking_at(target, up);
->>>>>>> 518038cc
 
         Self {
             controller,
@@ -76,11 +56,7 @@
                 transform: LookTransform::new(eye, target, up),
                 smoother: Smoother::new(controller.smoothing_weight),
             },
-<<<<<<< HEAD
-            camera,
-=======
             transform,
->>>>>>> 518038cc
         }
     }
 }
@@ -264,11 +240,7 @@
 
     let look_vector = match transform.look_direction() {
         Some(safe_look_vector) => safe_look_vector,
-<<<<<<< HEAD
-        None => Default::default(),
-=======
         None => return,
->>>>>>> 518038cc
     };
     let mut look_angles = LookAngles::from_vector(look_vector);
 
