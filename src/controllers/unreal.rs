--- conflicted
+++ resolved
@@ -8,13 +8,9 @@
         prelude::*,
     },
     math::prelude::*,
-<<<<<<< HEAD
-    prelude::Camera3dBundle,
-=======
     prelude::ReflectDefault,
     reflect::Reflect,
     time::Time,
->>>>>>> 7fa07bd1
     transform::components::Transform,
 };
 
@@ -47,25 +43,13 @@
 pub struct UnrealCameraBundle {
     controller: UnrealCameraController,
     look_transform: LookTransformBundle,
-    #[bundle]
-    camera: Camera3dBundle,
+    transform: Transform,
 }
 
 impl UnrealCameraBundle {
-<<<<<<< HEAD
-    pub fn new(
-        controller: UnrealCameraController,
-        mut camera: Camera3dBundle,
-        eye: Vec3,
-        target: Vec3,
-    ) -> Self {
-        // Make sure the transform is consistent with the controller to start.
-        camera.transform = Transform::from_translation(eye).looking_at(target, Vec3::Y);
-=======
     pub fn new(controller: UnrealCameraController, eye: Vec3, target: Vec3, up: Vec3) -> Self {
         // Make sure the transform is consistent with the controller to start.
         let transform = Transform::from_translation(eye).looking_at(target, up);
->>>>>>> 7fa07bd1
 
         Self {
             controller,
@@ -73,7 +57,7 @@
                 transform: LookTransform::new(eye, target, up),
                 smoother: Smoother::new(controller.smoothing_weight),
             },
-            camera,
+            transform,
         }
     }
 }
@@ -110,11 +94,11 @@
     fn default() -> Self {
         Self {
             enabled: true,
-            rotate_sensitivity: Vec2::splat(0.002),
-            mouse_translate_sensitivity: Vec2::splat(0.02),
-            wheel_translate_sensitivity: 1.0,
-            keyboard_mvmt_sensitivity: 0.1,
-            keyboard_mvmt_wheel_sensitivity: 0.1,
+            rotate_sensitivity: Vec2::splat(0.2),
+            mouse_translate_sensitivity: Vec2::splat(2.0),
+            wheel_translate_sensitivity: 50.0,
+            keyboard_mvmt_sensitivity: 10.0,
+            keyboard_mvmt_wheel_sensitivity: 5.0,
             smoothing_weight: 0.7,
         }
     }
@@ -246,6 +230,7 @@
 }
 
 pub fn control_system(
+    time: Res<Time>,
     mut events: EventReader<ControlEvent>,
     mut cameras: Query<(&UnrealCameraController, &mut LookTransform)>,
 ) {
@@ -258,43 +243,30 @@
 
     let look_vector = match transform.look_direction() {
         Some(safe_look_vector) => safe_look_vector,
-<<<<<<< HEAD
-        None => Default::default(),
-    };
-    let mut look_angles = LookAngles::from_vector(look_vector);
-
-    for event in events.iter() {
-=======
         None => return,
     };
     let mut look_angles = LookAngles::from_vector(look_vector);
 
     let dt = time.delta_seconds();
     for event in events.read() {
->>>>>>> 7fa07bd1
         match event {
             ControlEvent::Locomotion(delta) => {
                 // Translates forward/backward and rotates about the Y axis.
-                look_angles.add_yaw(-delta.x);
-                transform.eye += delta.y * look_vector;
+                look_angles.add_yaw(dt * -delta.x);
+                transform.eye += dt * delta.y * look_vector;
             }
             ControlEvent::Rotate(delta) => {
                 // Rotates with pitch and yaw.
-                look_angles.add_yaw(-delta.x);
-                look_angles.add_pitch(-delta.y);
+                look_angles.add_yaw(dt * -delta.x);
+                look_angles.add_pitch(dt * -delta.y);
             }
             ControlEvent::TranslateEye(delta) => {
                 let yaw_rot = Quat::from_axis_angle(Vec3::Y, look_angles.get_yaw());
                 let rot_x = yaw_rot * Vec3::X;
 
-<<<<<<< HEAD
-                // Translates up/down (Y) and left/right (X).
-                transform.eye -= delta.x * rot_x - Vec3::new(0.0, delta.y, 0.0);
-=======
                 // Translates up/down and left/right (X).
                 let up = transform.up;
                 transform.eye -= dt * delta.x * rot_x - dt * delta.y * up;
->>>>>>> 7fa07bd1
             }
         }
     }
