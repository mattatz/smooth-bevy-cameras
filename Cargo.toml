[package]
<<<<<<< HEAD
=======
name = "smooth-bevy-cameras"
description = "Bevy camera controllers with buttery, exponential smoothing."
version = "0.8.0"
repository = "https://github.com/bonsairobo/smooth-bevy-cameras"
>>>>>>> 518038cc
authors = ["Duncan <bonsairobo@gmail.com>"]
description = "Bevy camera controllers with buttery, exponential smoothing."
edition = "2021"
keywords = ["bevy", "camera"]
license = "MIT"
name = "smooth-bevy-cameras"
repository = "https://github.com/bonsairobo/smooth-bevy-cameras"
resolver = "2"
version = "0.5.0"

[dependencies]
approx = "0.5"
<<<<<<< HEAD
serde = "1.0.137"

[dependencies.bevy]
version = "0.9"
=======

serde = { version = "1.0", optional = true }

[dependencies.bevy]
version = "0.10"
>>>>>>> 518038cc
# git = "https://github.com/bevyengine/bevy"
# branch = "main"
default-features = false
features = ["bevy_render"]

[dev-dependencies.bevy]
<<<<<<< HEAD
version = "0.9"
=======
version = "0.10"
>>>>>>> 518038cc
# git = "https://github.com/bevyengine/bevy"
# branch = "main"
<<<<<<< HEAD
=======
features = [
    "bevy_asset",
    "bevy_core_pipeline",
    "bevy_pbr",
    "bevy_winit",
    "bevy_gltf",
    "bevy_render",
]
>>>>>>> 518038cc
default-features = false
features = ["bevy_core_pipeline", "bevy_pbr", "bevy_winit", "bevy_gltf", "bevy_asset"]

[target.'cfg(target_os = "linux")'.dev-dependencies.bevy]
<<<<<<< HEAD
version = "0.9"
=======
version = "0.10"
>>>>>>> 518038cc
# git = "https://github.com/bevyengine/bevy"
# branch = "main"
<<<<<<< HEAD
default-features = false
features = ["x11", "wayland"]
=======
features = ["bevy_asset", "x11", "wayland"]
default-features = false
>>>>>>> 518038cc
<|MERGE_RESOLUTION|>--- conflicted
+++ resolved
@@ -1,50 +1,30 @@
 [package]
-<<<<<<< HEAD
-=======
 name = "smooth-bevy-cameras"
 description = "Bevy camera controllers with buttery, exponential smoothing."
 version = "0.8.0"
 repository = "https://github.com/bonsairobo/smooth-bevy-cameras"
->>>>>>> 518038cc
 authors = ["Duncan <bonsairobo@gmail.com>"]
-description = "Bevy camera controllers with buttery, exponential smoothing."
+keywords = ["bevy", "camera"]
 edition = "2021"
-keywords = ["bevy", "camera"]
 license = "MIT"
-name = "smooth-bevy-cameras"
-repository = "https://github.com/bonsairobo/smooth-bevy-cameras"
-resolver = "2"
-version = "0.5.0"
 
 [dependencies]
 approx = "0.5"
-<<<<<<< HEAD
-serde = "1.0.137"
-
-[dependencies.bevy]
-version = "0.9"
-=======
 
 serde = { version = "1.0", optional = true }
 
 [dependencies.bevy]
 version = "0.10"
->>>>>>> 518038cc
 # git = "https://github.com/bevyengine/bevy"
+# rev = "f3de12bc"
 # branch = "main"
 default-features = false
-features = ["bevy_render"]
 
 [dev-dependencies.bevy]
-<<<<<<< HEAD
-version = "0.9"
-=======
 version = "0.10"
->>>>>>> 518038cc
 # git = "https://github.com/bevyengine/bevy"
+# rev = "f3de12bc"
 # branch = "main"
-<<<<<<< HEAD
-=======
 features = [
     "bevy_asset",
     "bevy_core_pipeline",
@@ -53,22 +33,12 @@
     "bevy_gltf",
     "bevy_render",
 ]
->>>>>>> 518038cc
 default-features = false
-features = ["bevy_core_pipeline", "bevy_pbr", "bevy_winit", "bevy_gltf", "bevy_asset"]
 
 [target.'cfg(target_os = "linux")'.dev-dependencies.bevy]
-<<<<<<< HEAD
-version = "0.9"
-=======
 version = "0.10"
->>>>>>> 518038cc
 # git = "https://github.com/bevyengine/bevy"
+# rev = "f3de12bc"
 # branch = "main"
-<<<<<<< HEAD
-default-features = false
-features = ["x11", "wayland"]
-=======
 features = ["bevy_asset", "x11", "wayland"]
-default-features = false
->>>>>>> 518038cc
+default-features = false