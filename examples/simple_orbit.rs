use bevy::prelude::*;
use smooth_bevy_cameras::{
    controllers::orbit::{OrbitCameraBundle, OrbitCameraController, OrbitCameraPlugin},
    LookTransformPlugin,
};

fn main() {
    App::new()
        .insert_resource(Msaa::Sample4)
        .add_plugins(DefaultPlugins)
        .add_plugin(LookTransformPlugin)
        .add_plugin(OrbitCameraPlugin::default())
        .add_startup_system(setup)
        .run();
}

/// set up a simple 3D scene
fn setup(
    mut commands: Commands,
    mut meshes: ResMut<Assets<Mesh>>,
    mut materials: ResMut<Assets<StandardMaterial>>,
) {
    // plane
    commands.spawn(PbrBundle {
<<<<<<< HEAD
        mesh: meshes.add(Mesh::from(shape::Plane { size: 5.0 })),
=======
        mesh: meshes.add(Mesh::from(shape::Plane {
            size: 5.0,
            subdivisions: 4,
        })),
>>>>>>> 518038cc
        material: materials.add(Color::rgb(0.3, 0.5, 0.3).into()),
        ..Default::default()
    });

    // cube
    commands.spawn(PbrBundle {
        mesh: meshes.add(Mesh::from(shape::Cube { size: 1.0 })),
        material: materials.add(Color::rgb(0.8, 0.7, 0.6).into()),
        transform: Transform::from_xyz(0.0, 0.5, 0.0),
        ..Default::default()
    });

    // light
    commands.spawn(PointLightBundle {
        transform: Transform::from_xyz(4.0, 8.0, 4.0),
        ..Default::default()
    });

    commands
<<<<<<< HEAD
        .spawn(OrbitCameraBundle::new(
            OrbitCameraController::default(),
            Vec3::new(-2.0, 5.0, 5.0),
            Vec3::new(0., 0., 0.),
        ))
        .insert(Camera3dBundle::default());
=======
        .spawn(Camera3dBundle::default())
        .insert(OrbitCameraBundle::new(
            OrbitCameraController::default(),
            Vec3::new(-2.0, 5.0, 5.0),
            Vec3::new(0., 0., 0.),
            Vec3::Y,
        ));
>>>>>>> 518038cc
}<|MERGE_RESOLUTION|>--- conflicted
+++ resolved
@@ -22,14 +22,10 @@
 ) {
     // plane
     commands.spawn(PbrBundle {
-<<<<<<< HEAD
-        mesh: meshes.add(Mesh::from(shape::Plane { size: 5.0 })),
-=======
         mesh: meshes.add(Mesh::from(shape::Plane {
             size: 5.0,
             subdivisions: 4,
         })),
->>>>>>> 518038cc
         material: materials.add(Color::rgb(0.3, 0.5, 0.3).into()),
         ..Default::default()
     });
@@ -49,14 +45,6 @@
     });
 
     commands
-<<<<<<< HEAD
-        .spawn(OrbitCameraBundle::new(
-            OrbitCameraController::default(),
-            Vec3::new(-2.0, 5.0, 5.0),
-            Vec3::new(0., 0., 0.),
-        ))
-        .insert(Camera3dBundle::default());
-=======
         .spawn(Camera3dBundle::default())
         .insert(OrbitCameraBundle::new(
             OrbitCameraController::default(),
@@ -64,5 +52,4 @@
             Vec3::new(0., 0., 0.),
             Vec3::Y,
         ));
->>>>>>> 518038cc
 }