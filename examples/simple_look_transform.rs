--- conflicted
+++ resolved
@@ -45,11 +45,7 @@
             transform: LookTransform {
                 eye: Vec3::new(-2.0, 2.5, 5.0),
                 target: Vec3::new(0.0, 0.5, 0.0),
-<<<<<<< HEAD
-                scale: 1.0,
-=======
                 up: Vec3::Y,
->>>>>>> 7fa07bd1
             },
             smoother: Smoother::new(0.9),
         })
