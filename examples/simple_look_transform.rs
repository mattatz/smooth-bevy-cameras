use bevy::prelude::*;
use smooth_bevy_cameras::{LookTransform, LookTransformBundle, LookTransformPlugin, Smoother};

fn main() {
    App::new()
        .insert_resource(Msaa::Sample4)
        .add_plugins(DefaultPlugins)
        .add_plugin(LookTransformPlugin)
        .add_startup_system(setup)
        .run();
}

/// setup a simple 3D scene
fn setup(
    mut commands: Commands,
    mut meshes: ResMut<Assets<Mesh>>,
    mut materials: ResMut<Assets<StandardMaterial>>,
) {
    // plane
    commands.spawn(PbrBundle {
<<<<<<< HEAD
        mesh: meshes.add(Mesh::from(shape::Plane { size: 5.0 })),
=======
        mesh: meshes.add(Mesh::from(shape::Plane {
            size: 5.0,
            subdivisions: 4,
        })),
>>>>>>> 518038cc
        material: materials.add(Color::rgb(0.3, 0.5, 0.3).into()),
        ..Default::default()
    });

    // cube
    commands.spawn(PbrBundle {
        mesh: meshes.add(Mesh::from(shape::Cube { size: 1.0 })),
        material: materials.add(Color::rgb(0.8, 0.7, 0.6).into()),
        transform: Transform::from_xyz(0.0, 0.5, 0.0),
        ..Default::default()
    });

    // light
    commands.spawn(PointLightBundle {
        transform: Transform::from_xyz(4.0, 8.0, 4.0),
        ..Default::default()
    });

    commands
        .spawn(LookTransformBundle {
            transform: LookTransform {
                eye: Vec3::new(-2.0, 2.5, 5.0),
                target: Vec3::new(0.0, 0.5, 0.0),
<<<<<<< HEAD
                up: None,
                scale: None,
=======
                up: Vec3::Y,
>>>>>>> 518038cc
            },
            smoother: Smoother::new(0.9),
        })
        .insert(Camera3dBundle {
            transform: Transform::from_xyz(-2.0, 2.5, 5.0)
                .looking_at(Vec3::new(0.0, 0.5, 0.0), Vec3::Y),
            ..default()
        });
}<|MERGE_RESOLUTION|>--- conflicted
+++ resolved
@@ -18,14 +18,10 @@
 ) {
     // plane
     commands.spawn(PbrBundle {
-<<<<<<< HEAD
-        mesh: meshes.add(Mesh::from(shape::Plane { size: 5.0 })),
-=======
         mesh: meshes.add(Mesh::from(shape::Plane {
             size: 5.0,
             subdivisions: 4,
         })),
->>>>>>> 518038cc
         material: materials.add(Color::rgb(0.3, 0.5, 0.3).into()),
         ..Default::default()
     });
@@ -49,12 +45,7 @@
             transform: LookTransform {
                 eye: Vec3::new(-2.0, 2.5, 5.0),
                 target: Vec3::new(0.0, 0.5, 0.0),
-<<<<<<< HEAD
-                up: None,
-                scale: None,
-=======
                 up: Vec3::Y,
->>>>>>> 518038cc
             },
             smoother: Smoother::new(0.9),
         })
